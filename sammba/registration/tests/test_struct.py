import os
import numpy as np
from nose.tools import assert_true
from nose import with_setup
from numpy.testing import assert_array_almost_equal
from nilearn._utils.testing import assert_raises_regex
from nilearn.datasets.tests import test_utils as tst
from sammba.registration import struct
from nilearn._utils.niimg_conversions import _check_same_fov
from sammba.registration.utils import _check_same_obliquity
from sammba.registration.base import compute_brain_mask
from sammba import testing_data


@with_setup(tst.setup_tmpdata, tst.teardown_tmpdata)
def test_anats_to_common():
    anat_file = os.path.join(os.path.dirname(testing_data.__file__),
                             'anat.nii.gz')
    brain_file = compute_brain_mask(anat_file, 400, tst.tmpdir,
                                    use_rats_tool=False)

    # Check error is raised if wrong registration kind
    assert_raises_regex(ValueError, "Registration kind must be one of ",
                        struct.anats_to_common, [anat_file], [brain_file],
                        tst.tmpdir, registration_kind='rigidd')

    # test common space of one image is itself
    rigid = struct.anats_to_common(
        [anat_file], [brain_file], tst.tmpdir, registration_kind='rigid',
        verbose=0)
    transform = np.loadtxt(rigid.transforms[0])
    assert_array_almost_equal(transform,
                              [1, 0, 0, 0, 0, 1, 0, 0, 0, 0, 1, 0])


@with_setup(tst.setup_tmpdata, tst.teardown_tmpdata)
def test_anat_to_template():
    anat_file = os.path.join(os.path.dirname(testing_data.__file__),
                             'anat.nii.gz')
    brain_file = compute_brain_mask(anat_file, 400, tst.tmpdir,
                                    use_rats_tool=False)

    # Check error is raised if wrong registration kind
    assert_raises_regex(ValueError, "Registration kind must be one of ",
                        struct.anats_to_template, [anat_file], anat_file,
                        tst.tmpdir, 400, registration_kind='rigidd')

    # test common space of one image is itself
<<<<<<< HEAD
    register_result = struct.anat_to_template(anat_file, brain_file,
                                              anat_file, brain_file,
                                              write_dir=tst.tmpdir,
                                              maxlev=0, verbose=0)
=======
    register_result = struct.anats_to_template([anat_file], anat_file,
                                               tst.tmpdir,
                                               400, registration_kind='rigid',
                                               use_rats_tool=False,
                                               verbose=0)
>>>>>>> dd1757bd
    transform = np.loadtxt(register_result.pre_transforms[0])
    assert_array_almost_equal(transform,
                              [1, 0, 0, 0, 0, 1, 0, 0, 0, 0, 1, 0], decimal=1)
    assert_true(os.path.isfile(register_result.registered[0]))
    assert_true(register_result.transforms[0] is None)<|MERGE_RESOLUTION|>--- conflicted
+++ resolved
@@ -46,18 +46,11 @@
                         tst.tmpdir, 400, registration_kind='rigidd')
 
     # test common space of one image is itself
-<<<<<<< HEAD
-    register_result = struct.anat_to_template(anat_file, brain_file,
-                                              anat_file, brain_file,
-                                              write_dir=tst.tmpdir,
-                                              maxlev=0, verbose=0)
-=======
     register_result = struct.anats_to_template([anat_file], anat_file,
                                                tst.tmpdir,
                                                400, registration_kind='rigid',
                                                use_rats_tool=False,
                                                verbose=0)
->>>>>>> dd1757bd
     transform = np.loadtxt(register_result.pre_transforms[0])
     assert_array_almost_equal(transform,
                               [1, 0, 0, 0, 0, 1, 0, 0, 0, 0, 1, 0], decimal=1)
